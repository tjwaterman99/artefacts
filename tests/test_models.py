import pytest

from .conftest import iter_base_models, testing_poffertjes_shop

import artefacts.state
from artefacts.deserializers import (
    Manifest, 
    Catalog, 
    Sources,
    RunResults
)
from artefacts.models import (
    ManifestModel,
    ArtifactReader,
    RunResultNode, 
    ManifestNode, 
    RunResultsModel
)


def test_manifest_resources(manifest):
    assert len(manifest.resources) > 0
    assert type(manifest.resources) == dict


@pytest.mark.skipif("not testing_poffertjes_shop")
@pytest.mark.parametrize("resource_type", ['model', 'test', 'source', 'metric'])
def test_manifest_iter_resource_type(resource_type, manifest):
    assert len(list(manifest.iter_resource_type(resource_type))) > 0
    for resource in manifest.iter_resource_type(resource_type):
        assert resource.resource_type == resource_type
    

def test_models_have_reference_defined(base_model, reference_docs):
    assert base_model._qualpath() in reference_docs


<<<<<<< HEAD
@pytest.mark.skipif("not testing_poffertjes_shop")
def test_models_are_deserialized_at_least_once(manifest, sources, run_results, catalog, base_model):
    if not hasattr(base_model, '_test_path'):
        pytest.skip()
    else:
        context = {
            'manifest': manifest,
            'catalog': catalog,
            'run_results': run_results,
            'sources': sources
        }
        exec(base_model._test_path, context)
        assert type(context['example']) == base_model
=======
def test_models_have_docs_path(base_model):
    assert base_model._qualpath() in base_model._docs_path()


def test_models_raise_attribute_error_with_docs_path(base_model):
    with pytest.raises(AttributeError) as err:
        base_model.some_attribute_that_does_not_exist
        assert base_model._docs_path() in str(err)
>>>>>>> d1d02387


def test_manifest_validates_dbt_version(manifest):
    assert ManifestModel.validate_metadata(manifest.metadata)

    # Quick way to check that some validation is being ran.
    outdated_metadata = manifest.metadata.copy(deep=True)
    outdated_metadata.dbt_version_raw = '0.21'
    assert outdated_metadata.dbt_version.major == 0

    with pytest.raises(ValueError):
        ManifestModel.validate_metadata(outdated_metadata)


def test_metadata_dbt_schema_version(all_artifacts):
    assert all_artifacts.metadata.dbt_schema_version > 0


def test_metadata_dbt_version(all_artifacts):
    assert all_artifacts.metadata.dbt_version.major > 0


def test_run_result_nodes_have_manifest(manifest, run_results):
    for result in run_results.results:
        assert result.manifest == manifest.nodes.get(result.unique_id)


def test_manifest_parent_map(manifest):
    for k, v in manifest.parent_map.items():
        for node_reference in v:
            assert node_reference.node is not None
            assert node_reference.resource_type == node_reference.node.resource_type


def test_manifest_child_map(manifest):
    for k, v in manifest.child_map.items():
        for node_reference in v:
            assert node_reference.node is not None
            assert node_reference.resource_type == node_reference.node.resource_type


def test_run_results_loads():
    run_results = RunResults()
    assert artefacts.state.run_results == run_results


def test_sources_loads():
    sources = Sources()
    assert artefacts.state.sources == sources<|MERGE_RESOLUTION|>--- conflicted
+++ resolved
@@ -35,7 +35,6 @@
     assert base_model._qualpath() in reference_docs
 
 
-<<<<<<< HEAD
 @pytest.mark.skipif("not testing_poffertjes_shop")
 def test_models_are_deserialized_at_least_once(manifest, sources, run_results, catalog, base_model):
     if not hasattr(base_model, '_test_path'):
@@ -49,7 +48,8 @@
         }
         exec(base_model._test_path, context)
         assert type(context['example']) == base_model
-=======
+
+
 def test_models_have_docs_path(base_model):
     assert base_model._qualpath() in base_model._docs_path()
 
@@ -58,7 +58,6 @@
     with pytest.raises(AttributeError) as err:
         base_model.some_attribute_that_does_not_exist
         assert base_model._docs_path() in str(err)
->>>>>>> d1d02387
 
 
 def test_manifest_validates_dbt_version(manifest):
